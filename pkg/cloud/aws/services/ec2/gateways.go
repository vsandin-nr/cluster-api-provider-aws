/*
Copyright 2018 The Kubernetes Authors.

Licensed under the Apache License, Version 2.0 (the "License");
you may not use this file except in compliance with the License.
You may obtain a copy of the License at

    http://www.apache.org/licenses/LICENSE-2.0

Unless required by applicable law or agreed to in writing, software
distributed under the License is distributed on an "AS IS" BASIS,
WITHOUT WARRANTIES OR CONDITIONS OF ANY KIND, either express or implied.
See the License for the specific language governing permissions and
limitations under the License.
*/

package ec2

import (
	"fmt"

	"github.com/aws/aws-sdk-go/aws"
	"github.com/aws/aws-sdk-go/service/ec2"
	"github.com/pkg/errors"
	"sigs.k8s.io/cluster-api-provider-aws/pkg/cloud/aws/converters"
	"sigs.k8s.io/cluster-api-provider-aws/pkg/cloud/aws/filter"
	"sigs.k8s.io/cluster-api-provider-aws/pkg/cloud/aws/services/awserrors"
	"sigs.k8s.io/cluster-api-provider-aws/pkg/cloud/aws/tags"
	"sigs.k8s.io/cluster-api-provider-aws/pkg/record"
)

func (s *Service) reconcileInternetGateways() error {
<<<<<<< HEAD
	if s.scope.VPC().IsUnmanaged(s.scope.Name()) {
		klog.V(4).Info("Skipping internet gateways reconcile in unmanaged mode")
=======
	if s.scope.VPC().IsProvided() {
		s.scope.V(4).Info("Skipping internet gateways reconcile in unmanaged mode")
>>>>>>> 41cfbb2d
		return nil
	}

	s.scope.V(2).Info("Reconciling internet gateways")

	igs, err := s.describeVpcInternetGateways()
	if awserrors.IsNotFound(err) {
		if s.scope.VPC().IsUnmanaged(s.scope.Name()) {
			return errors.Errorf("failed to validate network: no internet gateways found in VPC %q", s.scope.VPC().ID)
		}

		ig, err := s.createInternetGateway()
		if err != nil {
			return nil
		}
		igs = []*ec2.InternetGateway{ig}
	} else if err != nil {
		return err
	}

	gateway := igs[0]
	s.scope.VPC().InternetGatewayID = gateway.InternetGatewayId

	// Make sure tags are up to date.
	err = tags.Ensure(converters.TagsToMap(gateway.Tags), &tags.ApplyParams{
		EC2Client:   s.scope.EC2,
		BuildParams: s.getGatewayTagParams(*gateway.InternetGatewayId),
	})

	if err != nil {
		return errors.Wrapf(err, "failed to tag internet gateway %q", *gateway.InternetGatewayId)
	}

	return nil
}

func (s *Service) deleteInternetGateways() error {
<<<<<<< HEAD
	if s.scope.VPC().IsUnmanaged(s.scope.Name()) {
		klog.V(4).Info("Skipping internet gateway deletion in unmanaged mode")
=======
	if s.scope.VPC().IsProvided() {
		s.scope.V(4).Info("Skipping internet gateway deletion in unmanaged mode")
>>>>>>> 41cfbb2d
		return nil
	}

	igs, err := s.describeVpcInternetGateways()
	if awserrors.IsNotFound(err) {
		return nil
	} else if err != nil {
		return err
	}

	for _, ig := range igs {
		detachReq := &ec2.DetachInternetGatewayInput{
			InternetGatewayId: ig.InternetGatewayId,
			VpcId:             aws.String(s.scope.VPC().ID),
		}

		if _, err := s.scope.EC2.DetachInternetGateway(detachReq); err != nil {
			return errors.Wrapf(err, "failed to detach internet gateway %q", *ig.InternetGatewayId)
		}

		s.scope.Info("Detached internet gateway from VPC", "internet-gateway-id", *ig.InternetGatewayId, "vpc-id", s.scope.VPC().ID)

		deleteReq := &ec2.DeleteInternetGatewayInput{
			InternetGatewayId: ig.InternetGatewayId,
		}

		if _, err = s.scope.EC2.DeleteInternetGateway(deleteReq); err != nil {
			return errors.Wrapf(err, "failed to delete internet gateway %q", *ig.InternetGatewayId)
		}

		s.scope.Info("Deleted internet gateway in VPC", "internet-gateway-id", *ig.InternetGatewayId, "vpc-id", s.scope.VPC().ID)
		record.Eventf(s.scope.Cluster, "DeletedInternetGateway", "Deleted Internet Gateway %q previously attached to VPC %q", *ig.InternetGatewayId, s.scope.VPC().ID)
	}

	return nil
}

func (s *Service) createInternetGateway() (*ec2.InternetGateway, error) {
	ig, err := s.scope.EC2.CreateInternetGateway(&ec2.CreateInternetGatewayInput{})
	if err != nil {
		return nil, errors.Wrap(err, "failed to create internet gateway")
	}

	s.scope.Info("Created internet gateway for VPC", "vpc-id", s.scope.VPC().ID)
	_, err = s.scope.EC2.AttachInternetGateway(&ec2.AttachInternetGatewayInput{
		InternetGatewayId: ig.InternetGateway.InternetGatewayId,
		VpcId:             aws.String(s.scope.VPC().ID),
	})

	if err != nil {
		return nil, errors.Wrapf(err, "failed to attach internet gateway %q to vpc %q", *ig.InternetGateway.InternetGatewayId, s.scope.VPC().ID)
	}

	s.scope.Info("attached internet gateway to VPC", "internet-gateway-id", *ig.InternetGateway.InternetGatewayId, "vpc-id", s.scope.VPC().ID)
	record.Eventf(s.scope.Cluster, "CreatedInternetGateway", "Created new Internet Gateway %q attached to VPC %q", *ig.InternetGateway.InternetGatewayId, s.scope.VPC().ID)
	return ig.InternetGateway, nil
}

func (s *Service) describeVpcInternetGateways() ([]*ec2.InternetGateway, error) {
	out, err := s.scope.EC2.DescribeInternetGateways(&ec2.DescribeInternetGatewaysInput{
		Filters: []*ec2.Filter{
			filter.EC2.VPCAttachment(s.scope.VPC().ID),
		},
	})

	if err != nil {
		return nil, errors.Wrapf(err, "failed to describe nat gateways in vpc %q", s.scope.VPC().ID)
	}

	if len(out.InternetGateways) == 0 {
		return nil, awserrors.NewNotFound(errors.Errorf("no nat gateways found in vpc %q", s.scope.VPC().ID))
	}

	return out.InternetGateways, nil
}

func (s *Service) getGatewayTagParams(id string) tags.BuildParams {
	name := fmt.Sprintf("%s-igw", s.scope.Name())

	return tags.BuildParams{
		ClusterName: s.scope.Name(),
		ResourceID:  id,
		Lifecycle:   tags.ResourceLifecycleOwned,
		Name:        aws.String(name),
		Role:        aws.String(tags.ValueCommonRole),
	}
}<|MERGE_RESOLUTION|>--- conflicted
+++ resolved
@@ -30,13 +30,8 @@
 )
 
 func (s *Service) reconcileInternetGateways() error {
-<<<<<<< HEAD
 	if s.scope.VPC().IsUnmanaged(s.scope.Name()) {
-		klog.V(4).Info("Skipping internet gateways reconcile in unmanaged mode")
-=======
-	if s.scope.VPC().IsProvided() {
 		s.scope.V(4).Info("Skipping internet gateways reconcile in unmanaged mode")
->>>>>>> 41cfbb2d
 		return nil
 	}
 
@@ -74,13 +69,8 @@
 }
 
 func (s *Service) deleteInternetGateways() error {
-<<<<<<< HEAD
 	if s.scope.VPC().IsUnmanaged(s.scope.Name()) {
-		klog.V(4).Info("Skipping internet gateway deletion in unmanaged mode")
-=======
-	if s.scope.VPC().IsProvided() {
 		s.scope.V(4).Info("Skipping internet gateway deletion in unmanaged mode")
->>>>>>> 41cfbb2d
 		return nil
 	}
 
